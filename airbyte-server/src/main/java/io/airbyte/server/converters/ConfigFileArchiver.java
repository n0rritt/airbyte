/*
 * MIT License
 *
 * Copyright (c) 2020 Airbyte
 *
 * Permission is hereby granted, free of charge, to any person obtaining a copy
 * of this software and associated documentation files (the "Software"), to deal
 * in the Software without restriction, including without limitation the rights
 * to use, copy, modify, merge, publish, distribute, sublicense, and/or sell
 * copies of the Software, and to permit persons to whom the Software is
 * furnished to do so, subject to the following conditions:
 *
 * The above copyright notice and this permission notice shall be included in all
 * copies or substantial portions of the Software.
 *
 * THE SOFTWARE IS PROVIDED "AS IS", WITHOUT WARRANTY OF ANY KIND, EXPRESS OR
 * IMPLIED, INCLUDING BUT NOT LIMITED TO THE WARRANTIES OF MERCHANTABILITY,
 * FITNESS FOR A PARTICULAR PURPOSE AND NONINFRINGEMENT. IN NO EVENT SHALL THE
 * AUTHORS OR COPYRIGHT HOLDERS BE LIABLE FOR ANY CLAIM, DAMAGES OR OTHER
 * LIABILITY, WHETHER IN AN ACTION OF CONTRACT, TORT OR OTHERWISE, ARISING FROM,
 * OUT OF OR IN CONNECTION WITH THE SOFTWARE OR THE USE OR OTHER DEALINGS IN THE
 * SOFTWARE.
 */

package io.airbyte.server.converters;

import com.fasterxml.jackson.databind.JsonNode;
import io.airbyte.commons.json.Jsons;
import io.airbyte.commons.lang.Exceptions;
import io.airbyte.commons.yaml.Yamls;
import io.airbyte.config.ConfigSchema;
import io.airbyte.config.DestinationConnection;
import io.airbyte.config.SourceConnection;
import io.airbyte.config.StandardDestinationDefinition;
import io.airbyte.config.StandardSourceDefinition;
import io.airbyte.config.StandardSync;
import io.airbyte.config.StandardSyncOperation;
import io.airbyte.config.StandardWorkspace;
import io.airbyte.config.persistence.ConfigNotFoundException;
import io.airbyte.config.persistence.ConfigRepository;
import io.airbyte.validation.json.JsonSchemaValidator;
import io.airbyte.validation.json.JsonValidationException;
import java.io.FileNotFoundException;
import java.io.IOException;
import java.nio.file.Files;
import java.nio.file.Path;
import java.util.ArrayList;
import java.util.Comparator;
import java.util.Iterator;
import java.util.List;
import java.util.stream.Collectors;
import org.slf4j.Logger;
import org.slf4j.LoggerFactory;

public class ConfigFileArchiver {

  private static final Logger LOGGER = LoggerFactory.getLogger(ConfigFileArchiver.class);
  private static final String CONFIG_FOLDER_NAME = "airbyte_config";

  private final ConfigRepository configRepository;
  private final JsonSchemaValidator jsonSchemaValidator;

  public ConfigFileArchiver(final ConfigRepository configRepository, final JsonSchemaValidator jsonSchemaValidator) {
    this.configRepository = configRepository;
    this.jsonSchemaValidator = jsonSchemaValidator;
  }

  public ConfigFileArchiver(final ConfigRepository configRepository) {
    this(configRepository, new JsonSchemaValidator());
  }

  public void exportConfigsToArchive(final Path storageRoot) throws ConfigNotFoundException, IOException, JsonValidationException {
    writeConfigsToArchive(storageRoot, ConfigSchema.STANDARD_WORKSPACE, configRepository.listStandardWorkspaces(true));
    writeConfigsToArchive(storageRoot, ConfigSchema.STANDARD_SOURCE_DEFINITION, configRepository.listStandardSources());
    writeConfigsToArchive(storageRoot, ConfigSchema.STANDARD_DESTINATION_DEFINITION, configRepository.listStandardDestinationDefinitions());
    writeConfigsToArchive(storageRoot, ConfigSchema.SOURCE_CONNECTION, configRepository.listSourceConnection());
    writeConfigsToArchive(storageRoot, ConfigSchema.DESTINATION_CONNECTION, configRepository.listDestinationConnection());
    final List<StandardSync> standardSyncs = configRepository.listStandardSyncs();
    writeConfigsToArchive(storageRoot, ConfigSchema.STANDARD_SYNC, standardSyncs);
    final List<StandardSyncOperation> standardSyncOperations = configRepository.listStandardSyncOperations();
    writeConfigsToArchive(storageRoot, ConfigSchema.STANDARD_SYNC_OPERATION, standardSyncOperations);
  }

  /**
   * Takes configuration objects from @param configList with schema @param schemaType and serializes
   * them into a single archive file stored in YAML. Objects will be ordered by their String
   * representation in the archive.
   */
  private <T> void writeConfigsToArchive(final Path storageRoot, final ConfigSchema schemaType, final List<T> configList) throws IOException {
    final Path configPath = buildConfigPath(storageRoot, schemaType);
    Files.createDirectories(configPath.getParent());
    if (!configList.isEmpty()) {
      final List<T> sortedConfigs = configList.stream().sorted(Comparator.comparing(T::toString)).collect(Collectors.toList());
      Files.writeString(configPath, Yamls.serialize(sortedConfigs));
      LOGGER.debug(String.format("Successful export of airbyte config %s", schemaType));
    } else {
      // Create empty file
      Files.createFile(configPath);
    }
  }

  public void importConfigsFromArchive(final Path storageRoot, final boolean dryRun)
      throws IOException, JsonValidationException {
    Exceptions.toRuntime(() -> {
      if (dryRun) {
        readConfigsFromArchive(storageRoot, ConfigSchema.STANDARD_WORKSPACE, StandardWorkspace.class);
        readConfigsFromArchive(storageRoot, ConfigSchema.STANDARD_SOURCE_DEFINITION, StandardSourceDefinition.class);
        readConfigsFromArchive(storageRoot, ConfigSchema.STANDARD_DESTINATION_DEFINITION, StandardDestinationDefinition.class);
        readConfigsFromArchive(storageRoot, ConfigSchema.SOURCE_CONNECTION, SourceConnection.class);
        readConfigsFromArchive(storageRoot, ConfigSchema.DESTINATION_CONNECTION, DestinationConnection.class);
        readConfigsFromArchive(storageRoot, ConfigSchema.STANDARD_SYNC, StandardSync.class);
        readConfigsFromArchive(storageRoot, ConfigSchema.STANDARD_SYNC_OPERATION, StandardSyncOperation.class);
      } else {
        readConfigsFromArchive(storageRoot, ConfigSchema.STANDARD_WORKSPACE, StandardWorkspace.class)
            .forEach(config -> Exceptions.toRuntime(() -> configRepository.writeStandardWorkspace(config)));
        readConfigsFromArchive(storageRoot, ConfigSchema.STANDARD_SOURCE_DEFINITION, StandardSourceDefinition.class)
            .forEach(config -> Exceptions.toRuntime(() -> configRepository.writeStandardSource(config)));
        readConfigsFromArchive(storageRoot, ConfigSchema.STANDARD_DESTINATION_DEFINITION, StandardDestinationDefinition.class)
            .forEach(config -> Exceptions.toRuntime(() -> configRepository.writeStandardDestinationDefinition(config)));
        readConfigsFromArchive(storageRoot, ConfigSchema.SOURCE_CONNECTION, SourceConnection.class)
            .forEach(config -> Exceptions.toRuntime(() -> configRepository.writeSourceConnection(config)));
        readConfigsFromArchive(storageRoot, ConfigSchema.DESTINATION_CONNECTION, DestinationConnection.class)
            .forEach(config -> Exceptions.toRuntime(() -> configRepository.writeDestinationConnection(config)));
        readConfigsFromArchive(storageRoot, ConfigSchema.STANDARD_SYNC, StandardSync.class)
            .forEach(config -> Exceptions.toRuntime(() -> configRepository.writeStandardSync(config)));
<<<<<<< HEAD
        LOGGER.info("Successful import of airbyte configs");
=======
        readConfigsFromArchive(storageRoot, ConfigSchema.STANDARD_SYNC_OPERATION, StandardSyncOperation.class)
            .forEach(config -> Exceptions.toRuntime(() -> configRepository.writeStandardSyncOperation(config)));;
        LOGGER.debug("Successful import of airbyte configs");
>>>>>>> 85ee72d1
      }
    });
  }

  /**
   * Reads a YAML configuration archive file and deserializes them into a list of configuration
   * objects. The objects will be validated against the current version of Airbyte server's JSON
   * Schema @param schemaType.
   */
  private <T> List<T> readConfigsFromArchive(final Path storageRoot, final ConfigSchema schemaType, final Class<T> clazz)
      throws IOException, JsonValidationException {
    final List<T> results = new ArrayList<>();
    final Path configPath = buildConfigPath(storageRoot, schemaType);
    if (configPath.toFile().exists()) {
      final String configStr = Files.readString(configPath);
      final JsonNode node = Yamls.deserialize(configStr);
      final Iterator<JsonNode> it = node.elements();
      while (it.hasNext()) {
        final JsonNode element = it.next();
        final T config = Jsons.object(element, clazz);
        validateJson(config, schemaType);
        results.add(config);
      }
      LOGGER.debug(String.format("Successful read of airbyte config %s from archive", schemaType));
    } else {
      throw new FileNotFoundException(String.format("Airbyte Configuration %s was not found in the archive", schemaType));
    }
    return results;
  }

  private <T> void validateJson(final T config, final ConfigSchema configType) throws JsonValidationException {
    JsonNode schema = JsonSchemaValidator.getSchema(configType.getFile());
    jsonSchemaValidator.ensure(schema, Jsons.jsonNode(config));
  }

  protected static Path buildConfigPath(final Path storageRoot, final ConfigSchema schemaType) {
    return storageRoot.resolve(CONFIG_FOLDER_NAME)
        .resolve(String.format("%s.yaml", schemaType.name()));
  }

}<|MERGE_RESOLUTION|>--- conflicted
+++ resolved
@@ -123,13 +123,9 @@
             .forEach(config -> Exceptions.toRuntime(() -> configRepository.writeDestinationConnection(config)));
         readConfigsFromArchive(storageRoot, ConfigSchema.STANDARD_SYNC, StandardSync.class)
             .forEach(config -> Exceptions.toRuntime(() -> configRepository.writeStandardSync(config)));
-<<<<<<< HEAD
-        LOGGER.info("Successful import of airbyte configs");
-=======
         readConfigsFromArchive(storageRoot, ConfigSchema.STANDARD_SYNC_OPERATION, StandardSyncOperation.class)
             .forEach(config -> Exceptions.toRuntime(() -> configRepository.writeStandardSyncOperation(config)));;
         LOGGER.debug("Successful import of airbyte configs");
->>>>>>> 85ee72d1
       }
     });
   }
