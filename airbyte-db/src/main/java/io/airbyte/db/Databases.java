/*
 * MIT License
 *
 * Copyright (c) 2020 Airbyte
 *
 * Permission is hereby granted, free of charge, to any person obtaining a copy
 * of this software and associated documentation files (the "Software"), to deal
 * in the Software without restriction, including without limitation the rights
 * to use, copy, modify, merge, publish, distribute, sublicense, and/or sell
 * copies of the Software, and to permit persons to whom the Software is
 * furnished to do so, subject to the following conditions:
 *
 * The above copyright notice and this permission notice shall be included in all
 * copies or substantial portions of the Software.
 *
 * THE SOFTWARE IS PROVIDED "AS IS", WITHOUT WARRANTY OF ANY KIND, EXPRESS OR
 * IMPLIED, INCLUDING BUT NOT LIMITED TO THE WARRANTIES OF MERCHANTABILITY,
 * FITNESS FOR A PARTICULAR PURPOSE AND NONINFRINGEMENT. IN NO EVENT SHALL THE
 * AUTHORS OR COPYRIGHT HOLDERS BE LIABLE FOR ANY CLAIM, DAMAGES OR OTHER
 * LIABILITY, WHETHER IN AN ACTION OF CONTRACT, TORT OR OTHERWISE, ARISING FROM,
 * OUT OF OR IN CONNECTION WITH THE SOFTWARE OR THE USE OR OTHER DEALINGS IN THE
 * SOFTWARE.
 */

package io.airbyte.db;

import io.airbyte.commons.lang.Exceptions;
import io.airbyte.db.bigquery.BigQueryDatabase;
import io.airbyte.db.jdbc.DefaultJdbcDatabase;
import io.airbyte.db.jdbc.JdbcDatabase;
import io.airbyte.db.jdbc.JdbcStreamingQueryConfiguration;
import io.airbyte.db.jdbc.StreamingJdbcDatabase;
import io.airbyte.db.mongodb.MongoDatabase;
import java.util.Optional;
import java.util.function.Function;
import org.apache.commons.dbcp2.BasicDataSource;
import org.jooq.SQLDialect;
import org.slf4j.Logger;
import org.slf4j.LoggerFactory;

public class Databases {

  private static final Logger LOGGER = LoggerFactory.getLogger(Databases.class);

  public static Database createPostgresDatabase(String username, String password, String jdbcConnectionString) {
    return createDatabase(username, password, jdbcConnectionString, "org.postgresql.Driver", SQLDialect.POSTGRES);
  }

  public static Database createPostgresDatabaseWithRetry(String username,
                                                         String password,
                                                         String jdbcConnectionString,
                                                         Function<Database, Boolean> isDbReady) {
    Database database = null;

    while (database == null) {
      LOGGER.warn("Waiting for database to become available...");

      try {
        database = createPostgresDatabase(username, password, jdbcConnectionString);
        if (!isDbReady.apply(database)) {
          LOGGER.info("Database is not ready yet. Please wait a moment, it might still be initializing...");
          database = null;
          Exceptions.toRuntime(() -> Thread.sleep(5000));
        }
      } catch (Exception e) {
        // Ignore the exception because this likely means that the database server is still initializing.
        LOGGER.warn("Ignoring exception while trying to request database:", e);
        database = null;
        Exceptions.toRuntime(() -> Thread.sleep(5000));
      }
    }

    LOGGER.info("Database available!");
    return database;
  }

  public static JdbcDatabase createRedshiftDatabase(String username, String password, String jdbcConnectionString) {
    return createJdbcDatabase(username, password, jdbcConnectionString, "com.amazon.redshift.jdbc.Driver");
  }

  public static Database createMySqlDatabase(String username, String password, String jdbcConnectionString) {
    return createDatabase(username, password, jdbcConnectionString, "com.mysql.cj.jdbc.Driver", SQLDialect.MYSQL);
  }

  public static Database createSqlServerDatabase(String username, String password, String jdbcConnectionString) {
    return createDatabase(username, password, jdbcConnectionString, "com.microsoft.sqlserver.jdbc.SQLServerDriver", SQLDialect.DEFAULT);
  }

  public static Database createOracleDatabase(String username, String password, String jdbcConnectionString) {
    return createDatabase(username, password, jdbcConnectionString, "oracle.jdbc.OracleDriver", SQLDialect.DEFAULT);
  }

  public static Database createDatabase(final String username,
                                        final String password,
                                        final String jdbcConnectionString,
                                        final String driverClassName,
                                        final SQLDialect dialect) {
    final BasicDataSource connectionPool = createBasicDataSource(username, password, jdbcConnectionString, driverClassName);

    return new Database(connectionPool, dialect);
  }

  public static Database createDatabase(final String username,
                                        final String password,
                                        final String jdbcConnectionString,
                                        final String driverClassName,
                                        final SQLDialect dialect,
                                        final String connectionProperties) {
    final BasicDataSource connectionPool =
        createBasicDataSource(username, password, jdbcConnectionString, driverClassName, Optional.ofNullable(connectionProperties));

    return new Database(connectionPool, dialect);
  }

  public static JdbcDatabase createJdbcDatabase(final String username,
                                                final String password,
                                                final String jdbcConnectionString,
                                                final String driverClassName) {
    final BasicDataSource connectionPool = createBasicDataSource(username, password, jdbcConnectionString, driverClassName);

    return new DefaultJdbcDatabase(connectionPool);
  }

  public static JdbcDatabase createJdbcDatabase(final String username,
                                                final String password,
                                                final String jdbcConnectionString,
                                                final String driverClassName,
                                                final String connectionProperties) {
    final BasicDataSource connectionPool =
        createBasicDataSource(username, password, jdbcConnectionString, driverClassName, Optional.ofNullable(connectionProperties));

    return new DefaultJdbcDatabase(connectionPool);
  }

  public static JdbcDatabase createStreamingJdbcDatabase(final String username,
                                                         final String password,
                                                         final String jdbcConnectionString,
                                                         final String driverClassName,
                                                         final JdbcStreamingQueryConfiguration jdbcStreamingQuery,
                                                         final String connectionProperties) {
    final BasicDataSource connectionPool =
        createBasicDataSource(username, password, jdbcConnectionString, driverClassName, Optional.ofNullable(connectionProperties));

    final JdbcDatabase defaultJdbcDatabase =
        createJdbcDatabase(username, password, jdbcConnectionString, driverClassName, connectionProperties);
    return new StreamingJdbcDatabase(connectionPool, defaultJdbcDatabase, jdbcStreamingQuery);
  }

  private static BasicDataSource createBasicDataSource(final String username,
                                                       final String password,
                                                       final String jdbcConnectionString,
                                                       final String driverClassName) {
    return createBasicDataSource(username, password, jdbcConnectionString, driverClassName,
        Optional.empty());
  }

  private static BasicDataSource createBasicDataSource(final String username,
                                                       final String password,
                                                       final String jdbcConnectionString,
                                                       final String driverClassName,
                                                       final Optional<String> connectionProperties) {
    final BasicDataSource connectionPool = new BasicDataSource();
    connectionPool.setDriverClassName(driverClassName);
    connectionPool.setUsername(username);
    connectionPool.setPassword(password);
    connectionPool.setUrl(jdbcConnectionString);
    connectionProperties.ifPresent(connectionPool::setConnectionProperties);
    return connectionPool;
  }

<<<<<<< HEAD
  public static MongoDatabase createMongoDatabase(final String connectionString, final String databaseName) {
    return new MongoDatabase(connectionString, databaseName);
=======
  public static BigQueryDatabase createBigQueryDatabase(final String projectId, final String jsonCreds) {
    return new BigQueryDatabase(projectId, jsonCreds);
>>>>>>> b1f2bf56
  }

}<|MERGE_RESOLUTION|>--- conflicted
+++ resolved
@@ -168,13 +168,12 @@
     return connectionPool;
   }
 
-<<<<<<< HEAD
+  public static BigQueryDatabase createBigQueryDatabase(final String projectId, final String jsonCreds) {
+    return new BigQueryDatabase(projectId, jsonCreds);
+  }
+
   public static MongoDatabase createMongoDatabase(final String connectionString, final String databaseName) {
     return new MongoDatabase(connectionString, databaseName);
-=======
-  public static BigQueryDatabase createBigQueryDatabase(final String projectId, final String jsonCreds) {
-    return new BigQueryDatabase(projectId, jsonCreds);
->>>>>>> b1f2bf56
   }
 
 }