--- conflicted
+++ resolved
@@ -4,12 +4,7 @@
     "$schema": "http://json-schema.org/draft-07/schema#",
     "title": "Postgres Source Spec",
     "type": "object",
-    "required": [
-      "host",
-      "port",
-      "database",
-      "username"
-    ],
+    "required": ["host", "port", "database", "username"],
     "additionalProperties": false,
     "properties": {
       "host": {
@@ -25,249 +20,51 @@
         "minimum": 0,
         "maximum": 65536,
         "default": 5432,
-        "examples": [
-          "5432"
-        ],
+        "examples": ["5432"],
         "order": 1
-      },
-      "tunnel_method": {
-        "type": "object",
-        "title": "SSH Tunnel Method",
-        "description": "Whether to initiate an SSH tunnel before connecting to the database, and if so, which kind of authentication to use.",
-        "order": 5,
-        "oneOf": [
-          {
-            "title": "No Tunnel",
-            "required": [
-              "tunnel_method"
-            ],
-            "properties": {
-              "tunnel_method": {
-                "description": "No ssh tunnel needed to connect to database",
-                "type": "string",
-                "enum": [
-                  "NO_TUNNEL"
-                ],
-                "default": "NO_TUNNEL",
-                "order": 0
-              }
-            }
-          },
-          {
-            "title": "SSH Key Authentication",
-            "required": [
-              "tunnel_method",
-              "tunnel_host",
-              "tunnel_ssh_port",
-              "tunnel_username",
-              "tunnel_localport",
-              "tunnel_usersshkey"
-            ],
-            "properties": {
-              "tunnel_method": {
-                "description": "Connect through a jump server tunnel host using username and ssh key",
-                "type": "string",
-                "enum": [
-                  "SSH_KEY_AUTH"
-                ],
-                "default": "SSH_KEY_AUTH",
-                "order": 0
-              },
-              "tunnel_host": {
-                "title": "SSH Tunnel Jump Server Host",
-                "description": "Hostname of the jump server host that allows inbound ssh tunnel.",
-                "type": "string",
-                "order": 1
-              },
-              "tunnel_ssh_port": {
-                "title": "SSH Connection Port",
-                "description": "Port on the proxy/jump server that accepts inbound ssh connections.",
-                "type": "integer",
-                "minimum": 0,
-                "maximum": 65536,
-                "default": 22,
-                "examples": [
-                  "22"
-                ],
-                "order": 2
-              },
-              "tunnel_username": {
-                "title": "SSH Login Username",
-                "description": "OS-level username for logging into the jump server host.",
-                "type": "string",
-                "order": 3
-              },
-              "tunnel_usersshkey": {
-                "title": "SSH Private Key",
-                "description": "OS-level user account ssh key credentials for logging into the jump server host.",
-                "type": "string",
-                "airbyte_secret": true,
-                "multiline": true,
-                "order": 4
-              },
-              "tunnel_db_remote_host": {
-                "title": "Remote Database Host",
-                "description": "Hostname or static IP address of the database to port-forward, as recognized from the jump server.",
-                "type": "string",
-                "order": 5
-              },
-              "tunnel_db_remote_port": {
-                "title": "Remote Database Port",
-                "description": "Port on the database to port-forward, typically that database's usual default port.",
-                "type": "integer",
-                "minimum": 0,
-                "maximum": 65536,
-                "examples": [
-                  "5432"
-                ],
-                "order": 6
-              },
-              "tunnel_localport": {
-                "title": "SSH Tunnel Database Port",
-                "description": "Port on the jump server host for the database's port to forward to. Do not share a port between database instances.",
-                "type": "integer",
-                "minimum": 0,
-                "maximum": 65536,
-                "examples": [
-                  "5000"
-                ],
-                "order": 7
-              }
-            }
-          },
-          {
-            "title": "Password Authentication",
-            "required": [
-              "tunnel_method",
-              "tunnel_host",
-              "tunnel_ssh_port",
-              "tunnel_username",
-              "tunnel_localport",
-              "tunnel_userpass"
-            ],
-            "properties": {
-              "tunnel_method": {
-                "description": "Connect through a jump server tunnel host using username and password authentication",
-                "type": "string",
-                "enum": [
-                  "SSH_PASSWORD_AUTH"
-                ],
-                "default": "SSH_PASSWORD_AUTH",
-                "order": 0
-              },
-              "tunnel_host": {
-                "title": "SSH Tunnel Jump Server Host",
-                "description": "Hostname of the jump server host that allows inbound ssh tunnel.",
-                "type": "string",
-                "order": 1
-              },
-              "tunnel_ssh_port": {
-                "title": "SSH Connection Port",
-                "description": "Port on the proxy/jump server that accepts inbound ssh connections.",
-                "type": "integer",
-                "minimum": 0,
-                "maximum": 65536,
-                "default": 22,
-                "examples": [
-                  "22"
-                ],
-                "order": 2
-              },
-              "tunnel_username": {
-                "title": "SSH Login Username",
-                "description": "OS-level username for logging into the jump server host",
-                "type": "string",
-                "order": 3
-              },
-              "tunnel_userpass": {
-                "title": "Password",
-                "description": "OS-level password for logging into the jump server host",
-                "type": "string",
-                "airbyte_secret": true,
-                "order": 4
-              },
-              "tunnel_db_remote_host": {
-                "title": "Remote Database Host",
-                "description": "Hostname or static IP address of the database to port-forward, as recognized from the jump server.",
-                "type": "string",
-                "order": 5
-              },
-              "tunnel_db_remote_port": {
-                "title": "Remote Database Port",
-                "description": "Port on the database to port-forward, typically that database's usual default port.",
-                "type": "integer",
-                "minimum": 0,
-                "maximum": 65536,
-                "examples": [
-                  "5432"
-                ],
-                "order": 6
-              },
-              "tunnel_localport": {
-                "title": "SSH Tunnel Database Port",
-                "description": "Port on the jump server host for the database's port to forward to. Do not share a port between database instances.",
-                "type": "integer",
-                "minimum": 0,
-                "maximum": 65536,
-                "examples": [
-                  "5000"
-                ],
-                "order": 7
-              }
-            }
-          }
-        ]
       },
       "database": {
         "title": "DB Name",
         "description": "Name of the database.",
         "type": "string",
-        "order": 7
+        "order": 2
       },
       "username": {
         "title": "User",
         "description": "Username to use to access the database.",
         "type": "string",
-        "order": 8
+        "order": 3
       },
       "password": {
         "title": "Password",
         "description": "Password associated with the username.",
         "type": "string",
         "airbyte_secret": true,
-        "order": 9
+        "order": 4
       },
       "ssl": {
         "title": "Connect using SSL",
         "description": "Encrypt client/server communications for increased security.",
         "type": "boolean",
         "default": false,
-        "order": 10
+        "order": 5
       },
       "replication_method": {
         "type": "object",
         "title": "Replication Method",
         "description": "Replication method to use for extracting data from the database.",
-        "order": 11,
+        "order": 6,
         "oneOf": [
           {
             "title": "Standard",
             "additionalProperties": false,
             "description": "Standard replication requires no setup on the DB side but will not be able to represent deletions incrementally.",
-            "required": [
-              "method"
-            ],
+            "required": ["method"],
             "properties": {
               "method": {
                 "type": "string",
-<<<<<<< HEAD
-                "enum": [
-                  "Standard"
-                ],
-=======
                 "const": "Standard",
                 "enum": ["Standard"],
->>>>>>> 1954284f
                 "default": "Standard",
                 "order": 0
               }
@@ -277,22 +74,12 @@
             "title": "Logical Replication (CDC)",
             "additionalProperties": false,
             "description": "Logical replication uses the Postgres write-ahead log (WAL) to detect inserts, updates, and deletes. This needs to be configured on the source database itself. Only available on Postgres 10 and above. Read the <a href=\"https://docs.airbyte.io/integrations/sources/postgres\">Postgres Source</a> docs for more information.",
-            "required": [
-              "method",
-              "replication_slot",
-              "publication"
-            ],
+            "required": ["method", "replication_slot", "publication"],
             "properties": {
               "method": {
                 "type": "string",
-<<<<<<< HEAD
-                "enum": [
-                  "CDC"
-                ],
-=======
                 "const": "CDC",
                 "enum": ["CDC"],
->>>>>>> 1954284f
                 "default": "CDC",
                 "order": 0
               },
