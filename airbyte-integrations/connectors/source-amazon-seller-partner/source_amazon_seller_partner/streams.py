--- conflicted
+++ resolved
@@ -173,6 +173,7 @@
         return report_response.json()[self.data_field]
 
     def path(self, stream_state: Mapping[str, Any] = None, **kwargs):
+        super().path()
         return f"{self.path_prefix}/{self._create_report(stream_state)[self.primary_key]}"
 
     def parse_response(self, response: requests.Response, stream_state: Mapping[str, Any], **kwargs) -> Iterable[Mapping]:
@@ -194,31 +195,27 @@
     name = "GET_FBA_INVENTORY_AGED_DATA"
 
 
-<<<<<<< HEAD
-class FulfilledShipmentsReports(ReportsBase):
+class FulfilledShipmentsReports(ReportsAmazonSPStream):
     name = "GET_AMAZON_FULFILLED_SHIPMENTS_DATA_GENERAL"
 
 
-class FlatFileOpenListingsReports(ReportsBase):
+class FlatFileOpenListingsReports(ReportsAmazonSPStream):
     name = "GET_FLAT_FILE_OPEN_LISTINGS_DATA"
 
 
-class FbaOrdersReports(ReportsBase):
+class FbaOrdersReports(ReportsAmazonSPStream):
     name = "GET_FBA_FULFILLMENT_REMOVAL_ORDER_DETAIL_DATA"
 
 
-class FbaShipmentsReports(ReportsBase):
+class FbaShipmentsReports(ReportsAmazonSPStream):
     name = "GET_FBA_FULFILLMENT_REMOVAL_SHIPMENT_DETAIL_DATA"
 
 
-class VendorInventoryHealthReports(ReportsBase):
+class VendorInventoryHealthReports(ReportsAmazonSPStream):
     name = "GET_VENDOR_INVENTORY_HEALTH_REPORT"
 
 
-class Orders(AmazonSPStream):
-=======
 class Orders(IncrementalAmazonSPStream):
->>>>>>> 2961a08c
     name = "Orders"
     primary_key = "AmazonOrderId"
     cursor_field = "LastUpdateDate"
@@ -226,15 +223,7 @@
     next_page_token_field = "NextToken"
     page_size_field = "MaxResultsPerPage"
 
-<<<<<<< HEAD
-    def __init__(self, marketplace_ids: List[str], **kwargs):
-        super().__init__(**kwargs)
-        self.marketplace_ids = marketplace_ids
-
     def path(self, **kwargs) -> str:
-=======
-    def path(self, **kwargs):
->>>>>>> 2961a08c
         return f"/orders/{ORDERS_API_VERSION}/orders"
 
     def request_params(
