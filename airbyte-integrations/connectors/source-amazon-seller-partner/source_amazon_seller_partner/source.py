--- conflicted
+++ resolved
@@ -26,18 +26,13 @@
 
 import boto3
 from airbyte_cdk.logger import AirbyteLogger
-<<<<<<< HEAD
-from airbyte_cdk.models import ConnectorSpecification, DestinationSyncMode, SyncMode
-=======
 from airbyte_cdk.models import ConnectorSpecification, SyncMode
->>>>>>> 900fcb88
 from airbyte_cdk.sources import AbstractSource
 from airbyte_cdk.sources.streams import Stream
 from pydantic import Field
 from pydantic.main import BaseModel
 from source_amazon_seller_partner.auth import AWSAuthenticator, AWSSignature
 from source_amazon_seller_partner.constants import AWSEnvironment, AWSRegion, get_marketplaces
-<<<<<<< HEAD
 from source_amazon_seller_partner.streams import (
     FbaInventoryReports,
     FbaOrdersReports,
@@ -50,9 +45,6 @@
     VendorDirectFulfillmentShipping,
     VendorInventoryHealthReports,
 )
-=======
-from source_amazon_seller_partner.streams import FbaInventoryReports, FlatFileOrdersReports, MerchantListingsReports, Orders
->>>>>>> 900fcb88
 
 
 class ConnectorConfig(BaseModel):
@@ -125,7 +117,6 @@
         stream_kwargs = self._get_stream_kwargs(config)
 
         return [
-<<<<<<< HEAD
             FbaInventoryReports(**stream_kwargs),
             FbaOrdersReports(**stream_kwargs),
             FbaShipmentsReports(**stream_kwargs),
@@ -136,12 +127,6 @@
             Orders(marketplace_ids=[self.marketplace_id], **stream_kwargs),
             VendorDirectFulfillmentShipping(**stream_kwargs),
             VendorInventoryHealthReports(**stream_kwargs),
-=======
-            MerchantListingsReports(**stream_kwargs),
-            FlatFileOrdersReports(**stream_kwargs),
-            FbaInventoryReports(**stream_kwargs),
-            Orders(marketplace_ids=[self.marketplace_id], **stream_kwargs),
->>>>>>> 900fcb88
         ]
 
     def spec(self, *args, **kwargs) -> ConnectorSpecification:
@@ -149,14 +134,6 @@
         Returns the spec for this integration. The spec is a JSON-Schema object describing the required
         configurations (e.g: username and password) required to run this integration.
         """
-<<<<<<< HEAD
-        return ConnectorSpecification(
-            documentationUrl="https://docs.airbyte.io/integrations/sources/amazon-seller-partner",
-            changelogUrl="https://docs.airbyte.io/integrations/sources/amazon-seller-partner",
-            supportsIncremental=True,
-            supported_destination_sync_modes=[DestinationSyncMode.append],
-            connectionSpecification=ConnectorConfig.schema(),
-=======
         # FIXME: airbyte-cdk does not parse pydantic $ref correctly. This override won't be needed after the fix
         schema = ConnectorConfig.schema()
         schema["properties"]["aws_environment"] = schema["definitions"]["AWSEnvironment"]
@@ -166,5 +143,4 @@
             documentationUrl="https://docs.airbyte.io/integrations/sources/amazon-seller-partner",
             changelogUrl="https://docs.airbyte.io/integrations/sources/amazon-seller-partner",
             connectionSpecification=schema,
->>>>>>> 900fcb88
         )