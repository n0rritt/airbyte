name: Publish Connector Image
on:
  workflow_dispatch:
    inputs:
      connector:
        description: "Airbyte Connector"
        required: true
      run-tests:
        description: "Should run tests when publishing"
        required: true
        default: "true"
      comment-id:
        description: "The comment-id of the slash command. Used to update the comment with the status."
        required: false

jobs:
  ## Gradle Build
  # In case of self-hosted EC2 errors, remove this block.
  start-publish-image-runner:
    name: Start Build EC2 Runner
    runs-on: ubuntu-latest
    outputs:
      label: ${{ steps.start-ec2-runner.outputs.label }}
      ec2-instance-id: ${{ steps.start-ec2-runner.outputs.ec2-instance-id }}
    steps:
      - name: Configure AWS credentials
        uses: aws-actions/configure-aws-credentials@v1
        with:
          aws-access-key-id: ${{ secrets.SELF_RUNNER_AWS_ACCESS_KEY_ID }}
          aws-secret-access-key: ${{ secrets.SELF_RUNNER_AWS_SECRET_ACCESS_KEY }}
          aws-region: us-east-2
      - name: Start EC2 Runner
        id: start-ec2-runner
        uses: machulav/ec2-github-runner@v2
        with:
          mode: start
          github-token: ${{ secrets.SELF_RUNNER_GITHUB_ACCESS_TOKEN }}
          ec2-image-id: ami-0d648081937c75a73
          ec2-instance-type: c5.2xlarge
          subnet-id: subnet-0469a9e68a379c1d3
          security-group-id: sg-0793f3c9413f21970
  publish-image:
    needs: start-publish-image-runner
    runs-on: ${{ needs.start-publish-image-runner.outputs.label }}
    environment: more-secrets
    steps:
      - name: Search for valid connector name format
        id: regex
        uses: AsasInnab/regex-action@v1
        with:
          regex_pattern: "^(connectors|bases)/[a-zA-Z0-9-_]+$"
          regex_flags: "i" # required to be set for this plugin
          search_string: ${{ github.event.inputs.connector }}
      - name: Validate input workflow format
        if: steps.regex.outputs.first_match != github.event.inputs.connector
        run: echo "The connector provided has an invalid format!" && exit 1
      - name: Link comment to workflow run
        if: github.event.inputs.comment-id
        uses: peter-evans/create-or-update-comment@v1
        with:
          comment-id: ${{ github.event.inputs.comment-id }}
          body: |
            > :clock2: ${{github.event.inputs.connector}} https://github.com/${{github.repository}}/actions/runs/${{github.run_id}}
      - name: Checkout Airbyte
        uses: actions/checkout@v2
        with:
          repository: ${{github.event.pull_request.head.repo.full_name}} # always use the branch's repository
      # Beside PyEnv, this does not set any runtimes up because it uses an AMI image that has everything pre-installed. See https://github.com/airbytehq/airbyte/issues/4559.
      - name: Install Pyenv
        run: python3 -m pip install virtualenv==16.7.9 --user
      - name: Write Integration Test Credentials # TODO DRY this with test-command.yml
        run: ./tools/bin/ci_credentials.sh
        env:
          AMAZON_SELLER_PARTNER_TEST_CREDS: ${{ secrets.AMAZON_SELLER_PARTNER_TEST_CREDS }}
          AMPLITUDE_INTEGRATION_TEST_CREDS: ${{ secrets.AMPLITUDE_INTEGRATION_TEST_CREDS }}
          ADWORDS_INTEGRATION_TEST_CREDS: ${{ secrets.ADWORDS_INTEGRATION_TEST_CREDS }}
          AWS_S3_INTEGRATION_TEST_CREDS: ${{ secrets.AWS_S3_INTEGRATION_TEST_CREDS }}
          AWS_REDSHIFT_INTEGRATION_TEST_CREDS: ${{ secrets.AWS_REDSHIFT_INTEGRATION_TEST_CREDS }}
          SOURCE_AWS_CLOUDTRAIL_CREDS: ${{ secrets.SOURCE_AWS_CLOUDTRAIL_CREDS }}
          AZURE_STORAGE_INTEGRATION_TEST_CREDS: ${{ secrets.AZURE_STORAGE_INTEGRATION_TEST_CREDS }}
          BIGQUERY_INTEGRATION_TEST_CREDS: ${{ secrets.BIGQUERY_INTEGRATION_TEST_CREDS }}
          SOURCE_BING_ADS_CREDS: ${{ secrets.SOURCE_BING_ADS_CREDS }}
          BIGQUERY_TEST_CREDS: ${{ secrets.BIGQUERY_TEST_CREDS }}
          BRAINTREE_TEST_CREDS: ${{ secrets.BRAINTREE_TEST_CREDS }}
          CART_TEST_CREDS: ${{ secrets.CART_TEST_CREDS }}
          CHARGEBEE_INTEGRATION_TEST_CREDS: ${{ secrets.CHARGEBEE_INTEGRATION_TEST_CREDS }}
          DESTINATION_PUBSUB_TEST_CREDS: ${{ secrets.DESTINATION_PUBSUB_TEST_CREDS }}
          DESTINATION_KEEN_TEST_CREDS: ${{ secrets.DESTINATION_KEEN_TEST_CREDS }}
          DESTINATION_KVDB_TEST_CREDS: ${{ secrets.DESTINATION_KVDB_TEST_CREDS }}
          DRIFT_INTEGRATION_TEST_CREDS: ${{ secrets.DRIFT_INTEGRATION_TEST_CREDS }}
          SOURCE_DIXA_TEST_CREDS: ${{ secrets.SOURCE_DIXA_TEST_CREDS }}
          EXCHANGE_RATES_TEST_CREDS: ${{ secrets.EXCHANGE_RATES_TEST_CREDS }}
          FACEBOOK_MARKETING_TEST_INTEGRATION_CREDS: ${{ secrets.FACEBOOK_MARKETING_TEST_INTEGRATION_CREDS }}
          FACEBOOK_MARKETING_API_TEST_INTEGRATION_CREDS: ${{ secrets.FACEBOOK_MARKETING_API_TEST_INTEGRATION_CREDS }}
          FRESHDESK_TEST_CREDS: ${{ secrets.FRESHDESK_TEST_CREDS }}
          GITLAB_INTEGRATION_TEST_CREDS: ${{ secrets.GITLAB_INTEGRATION_TEST_CREDS }}
          GH_NATIVE_INTEGRATION_TEST_CREDS: ${{ secrets.GH_NATIVE_INTEGRATION_TEST_CREDS }}
          GOOGLE_ADS_TEST_CREDS: ${{ secrets.GOOGLE_ADS_TEST_CREDS }}
          GOOGLE_ANALYTICS_TEST_CREDS: ${{ secrets.GOOGLE_ANALYTICS_TEST_CREDS }}
          GOOGLE_ANALYTICS_TEST_TRACKING_ID: ${{ secrets.GOOGLE_ANALYTICS_TEST_TRACKING_ID }}
          GOOGLE_CLOUD_STORAGE_TEST_CREDS: ${{ secrets.GOOGLE_CLOUD_STORAGE_TEST_CREDS }}
          GOOGLE_DIRECTORY_TEST_CREDS: ${{ secrets.GOOGLE_DIRECTORY_TEST_CREDS }}
          GOOGLE_SEARCH_CONSOLE_TEST_CREDS: ${{ secrets.GOOGLE_SEARCH_CONSOLE_TEST_CREDS }}
          GOOGLE_SHEETS_TESTS_CREDS: ${{ secrets.GOOGLE_SHEETS_TESTS_CREDS }}
          GOOGLE_WORKSPACE_ADMIN_REPORTS_TEST_CREDS: ${{ secrets.GOOGLE_WORKSPACE_ADMIN_REPORTS_TEST_CREDS }}
          GREENHOUSE_TEST_CREDS: ${{ secrets.GREENHOUSE_TEST_CREDS }}
          HARVEST_INTEGRATION_TESTS_CREDS: ${{ secrets.HARVEST_INTEGRATION_TESTS_CREDS }}
          HUBSPOT_INTEGRATION_TESTS_CREDS: ${{ secrets.HUBSPOT_INTEGRATION_TESTS_CREDS }}
          INSTAGRAM_INTEGRATION_TESTS_CREDS: ${{ secrets.INSTAGRAM_INTEGRATION_TESTS_CREDS }}
          INTERCOM_INTEGRATION_TEST_CREDS: ${{ secrets.INTERCOM_INTEGRATION_TEST_CREDS }}
          ITERABLE_INTEGRATION_TEST_CREDS: ${{ secrets.ITERABLE_INTEGRATION_TEST_CREDS }}
          JIRA_INTEGRATION_TEST_CREDS: ${{ secrets.JIRA_INTEGRATION_TEST_CREDS }}
          KLAVIYO_TEST_CREDS: ${{ secrets.KLAVIYO_TEST_CREDS }}
          LOOKER_INTEGRATION_TEST_CREDS: ${{ secrets.LOOKER_INTEGRATION_TEST_CREDS }}
          MAILCHIMP_TEST_CREDS: ${{ secrets.MAILCHIMP_TEST_CREDS }}
          MICROSOFT_TEAMS_TEST_CREDS: ${{ secrets.MICROSOFT_TEAMS_TEST_CREDS }}
          MIXPANEL_INTEGRATION_TEST_CREDS: ${{ secrets.MIXPANEL_INTEGRATION_TEST_CREDS }}
          MSSQL_RDS_TEST_CREDS: ${{ secrets.MSSQL_RDS_TEST_CREDS }}
          PAYPAL_TRANSACTION_CREDS: ${{ secrets.SOURCE_PAYPAL_TRANSACTION_CREDS }}
          POSTHOG_TEST_CREDS: ${{ secrets.POSTHOG_TEST_CREDS }}
          PIPEDRIVE_INTEGRATION_TESTS_CREDS: ${{ secrets.PIPEDRIVE_INTEGRATION_TESTS_CREDS }}
          RECHARGE_INTEGRATION_TEST_CREDS: ${{ secrets.RECHARGE_INTEGRATION_TEST_CREDS }}
          QUICKBOOKS_TEST_CREDS: ${{ secrets.QUICKBOOKS_TEST_CREDS }}
          SALESFORCE_INTEGRATION_TESTS_CREDS: ${{ secrets.SALESFORCE_INTEGRATION_TESTS_CREDS }}
          SENDGRID_INTEGRATION_TEST_CREDS: ${{ secrets.SENDGRID_INTEGRATION_TEST_CREDS }}
          SHOPIFY_INTEGRATION_TEST_CREDS: ${{ secrets.SHOPIFY_INTEGRATION_TEST_CREDS }}
          SLACK_TEST_CREDS: ${{ secrets.SLACK_TEST_CREDS }}
          SOURCE_ASANA_TEST_CREDS: ${{ secrets.SOURCE_ASANA_TEST_CREDS }}
          SOURCE_OKTA_TEST_CREDS: ${{ secrets.SOURCE_OKTA_TEST_CREDS }}
          SOURCE_SLACK_TEST_CREDS: ${{ secrets.SOURCE_SLACK_TEST_CREDS }}
          SOURCE_US_CENSUS_TEST_CREDS: ${{ secrets.SOURCE_US_CENSUS_TEST_CREDS }}
          SMARTSHEETS_TEST_CREDS: ${{ secrets.SMARTSHEETS_TEST_CREDS }}
          SOURCE_SNAPCHAT_MARKETING_CREDS: ${{ secrets.SOURCE_SNAPCHAT_MARKETING_CREDS }}
          SNOWFLAKE_INTEGRATION_TEST_CREDS: ${{ secrets.SNOWFLAKE_INTEGRATION_TEST_CREDS }}
          SNOWFLAKE_S3_COPY_INTEGRATION_TEST_CREDS: ${{ secrets.SNOWFLAKE_S3_COPY_INTEGRATION_TEST_CREDS }}
          SNOWFLAKE_GCS_COPY_INTEGRATION_TEST_CREDS: ${{ secrets.SNOWFLAKE_GCS_COPY_INTEGRATION_TEST_CREDS }}
          SOURCE_SQUARE_CREDS: ${{ secrets.SOURCE_SQUARE_CREDS }}
          SOURCE_MARKETO_SINGER_INTEGRATION_TEST_CONFIG: ${{ secrets.SOURCE_MARKETO_SINGER_INTEGRATION_TEST_CONFIG }}
          SOURCE_RECURLY_INTEGRATION_TEST_CREDS: ${{ secrets.SOURCE_RECURLY_INTEGRATION_TEST_CREDS }}
          SOURCE_S3_TEST_CREDS: ${{ secrets.SOURCE_S3_TEST_CREDS }}
<<<<<<< HEAD
          SOURCE_S3_PARQUET_CREDS: ${{ secrets.SOURCE_S3_PARQUET_CREDS }}
=======
          SOURCE_SHORTIO_TEST_CREDS: ${{ secrets.SOURCE_SHORTIO_TEST_CREDS }}
>>>>>>> 61140e4a
          SOURCE_STRIPE_CREDS: ${{ secrets.SOURCE_STRIPE_CREDS }}
          STRIPE_INTEGRATION_CONNECTED_ACCOUNT_TEST_CREDS: ${{ secrets.STRIPE_INTEGRATION_CONNECTED_ACCOUNT_TEST_CREDS }}
          SURVEYMONKEY_TEST_CREDS: ${{ secrets.SURVEYMONKEY_TEST_CREDS }}
          TEMPO_INTEGRATION_TEST_CREDS: ${{ secrets.TEMPO_INTEGRATION_TEST_CREDS }}
          TWILIO_TEST_CREDS: ${{ secrets.TWILIO_TEST_CREDS }}
          SOURCE_TYPEFORM_CREDS: ${{ secrets.SOURCE_TYPEFORM_CREDS }}
          ZENDESK_CHAT_INTEGRATION_TEST_CREDS: ${{ secrets.ZENDESK_CHAT_INTEGRATION_TEST_CREDS }}
          ZENDESK_SUNSHINE_TEST_CREDS: ${{ secrets.ZENDESK_SUNSHINE_TEST_CREDS }}
          ZENDESK_TALK_TEST_CREDS: ${{ secrets.ZENDESK_TALK_TEST_CREDS }}
          ZENDESK_SUPPORT_TEST_CREDS: ${{ secrets.ZENDESK_SUPPORT_TEST_CREDS }}
          ZOOM_INTEGRATION_TEST_CREDS: ${{ secrets.ZOOM_INTEGRATION_TEST_CREDS }}
          PLAID_INTEGRATION_TEST_CREDS: ${{ secrets.PLAID_INTEGRATION_TEST_CREDS }}
          DESTINATION_S3_INTEGRATION_TEST_CREDS: ${{ secrets.DESTINATION_S3_INTEGRATION_TEST_CREDS }}
          DESTINATION_GCS_CREDS: ${{ secrets.DESTINATION_GCS_CREDS }}
          APIFY_INTEGRATION_TEST_CREDS: ${{ secrets.APIFY_INTEGRATION_TEST_CREDS }}
          SOURCE_ZUORA_TEST_CREDS: ${{ secrets.SOURCE_ZUORA_TEST_CREDS }}
      - run: |
          docker login -u airbytebot -p ${DOCKER_PASSWORD}
          ./tools/integrations/manage.sh publish airbyte-integrations/${{ github.event.inputs.connector }} ${{ github.event.inputs.run-tests }}
        name: publish ${{ github.event.inputs.connector }}
        id: publish
        env:
          DOCKER_PASSWORD: ${{ secrets.DOCKER_PASSWORD }}
          # Oracle expects this variable to be set. Although usually present, this is not set by default on Github virtual runners.
          TZ: UTC
      - name: Add Success Comment
        if: github.event.inputs.comment-id && success()
        uses: peter-evans/create-or-update-comment@v1
        with:
          comment-id: ${{ github.event.inputs.comment-id }}
          body: |
            > :white_check_mark: ${{github.event.inputs.connector}} https://github.com/${{github.repository}}/actions/runs/${{github.run_id}}
      - name: Add Failure Comment
        if: github.event.inputs.comment-id && !success()
        uses: peter-evans/create-or-update-comment@v1
        with:
          comment-id: ${{ github.event.inputs.comment-id }}
          body: |
            > :x: ${{github.event.inputs.connector}} https://github.com/${{github.repository}}/actions/runs/${{github.run_id}}
      - name: Slack Notification - Failure
        if: failure()
        uses: rtCamp/action-slack-notify@master
        env:
          SLACK_WEBHOOK: ${{ secrets.BUILD_SLACK_WEBHOOK }}
          SLACK_USERNAME: Buildozer
          SLACK_ICON: https://avatars.slack-edge.com/temp/2020-09-01/1342729352468_209b10acd6ff13a649a1.jpg
          SLACK_COLOR: DC143C
          SLACK_TITLE: "Failed to publish connector ${{ github.event.inputs.connector }} from branch ${{ github.ref	 }}"
          SLACK_FOOTER: ""
  # In case of self-hosted EC2 errors, remove this block.
  stop-publish-image-runner:
    name: Stop Build EC2 Runner
    needs:
      - start-publish-image-runner # required to get output from the start-runner job
      - publish-image # required to wait when the main job is done
    runs-on: ubuntu-latest
    if: ${{ always() }} # required to stop the runner even if the error happened in the previous jobs
    steps:
      - name: Configure AWS credentials
        uses: aws-actions/configure-aws-credentials@v1
        with:
          aws-access-key-id: ${{ secrets.SELF_RUNNER_AWS_ACCESS_KEY_ID }}
          aws-secret-access-key: ${{ secrets.SELF_RUNNER_AWS_SECRET_ACCESS_KEY }}
          aws-region: us-east-2
      - name: Stop EC2 runner
        uses: machulav/ec2-github-runner@v2
        with:
          mode: stop
          github-token: ${{ secrets.SELF_RUNNER_GITHUB_ACCESS_TOKEN }}
          label: ${{ needs.start-publish-image-runner.outputs.label }}
          ec2-instance-id: ${{ needs.start-publish-image-runner.outputs.ec2-instance-id }}<|MERGE_RESOLUTION|>--- conflicted
+++ resolved
@@ -138,11 +138,7 @@
           SOURCE_MARKETO_SINGER_INTEGRATION_TEST_CONFIG: ${{ secrets.SOURCE_MARKETO_SINGER_INTEGRATION_TEST_CONFIG }}
           SOURCE_RECURLY_INTEGRATION_TEST_CREDS: ${{ secrets.SOURCE_RECURLY_INTEGRATION_TEST_CREDS }}
           SOURCE_S3_TEST_CREDS: ${{ secrets.SOURCE_S3_TEST_CREDS }}
-<<<<<<< HEAD
-          SOURCE_S3_PARQUET_CREDS: ${{ secrets.SOURCE_S3_PARQUET_CREDS }}
-=======
           SOURCE_SHORTIO_TEST_CREDS: ${{ secrets.SOURCE_SHORTIO_TEST_CREDS }}
->>>>>>> 61140e4a
           SOURCE_STRIPE_CREDS: ${{ secrets.SOURCE_STRIPE_CREDS }}
           STRIPE_INTEGRATION_CONNECTED_ACCOUNT_TEST_CREDS: ${{ secrets.STRIPE_INTEGRATION_CONNECTED_ACCOUNT_TEST_CREDS }}
           SURVEYMONKEY_TEST_CREDS: ${{ secrets.SURVEYMONKEY_TEST_CREDS }}
